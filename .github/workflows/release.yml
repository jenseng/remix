--- conflicted
+++ resolved
@@ -1,95 +1,10 @@
-name: 🕊 Release
+name: release
 
 on:
   release:
     types: [published]
 
 jobs:
-<<<<<<< HEAD
-  nightly:
-    name: 🌒 Nightly Release
-    if: github.repository == 'remix-run/remix' && github.event_name == 'schedule'
-    runs-on: ubuntu-latest
-
-    steps:
-      - name: 🛑 Cancel Previous Runs
-        uses: styfle/cancel-workflow-action@0.9.1
-
-      - name: ⬇️ Checkout repo
-        uses: actions/checkout@v3
-        with:
-          ref: dev
-          token: ${{ secrets.NIGHTLY_PAT }}
-
-      - name: 👀 Check for commits
-        id: nightly
-        run: |
-          count=$(git rev-list $GITHUB_SHA..HEAD --count)
-          echo "commit count $count"
-          if [ "$count" -gt "0" ]; then
-            echo "::set-output name=RELEASE::true"
-          else
-            echo "::set-output name=release::false"
-          fi
-
-      - name: ⎔ Setup node
-        if: steps.nightly.ouputs.RELEASE == true
-        uses: actions/setup-node@v3
-        with:
-          node-version-file: ".nvmrc"
-          cache: "yarn"
-
-      - name: 📥 Install deps
-        if: steps.nightly.ouputs.RELEASE == true
-        # even though this is called "npm-install" it does use yarn to install
-        # because we have a yarn.lock and caches efficiently.
-        uses: bahmutov/npm-install@v1
-
-      - name: 🏗 Build
-        if: steps.nightly.ouputs.RELEASE == true
-        run: yarn build
-
-      - name: ⤴️ Update Version
-        if: steps.nightly.ouputs.RELEASE == true
-        id: version
-        run: |
-          SHA=$(git rev-parse HEAD)
-          SHORT_SHA=${SHA::7}
-          NEXT_VERSION=0.0.0-nightly-${SHORT_SHA}
-          echo ::set-output name=NEXT_VERSION::${NEXT_VERSION}
-
-          git checkout -b nightly/${NEXT_VERSION}
-          npm version ${NEXT_VERSION}
-
-          git push origin --tags
-
-      - name: 🔐 Setup npm auth
-        if: steps.nightly.ouputs.RELEASE == true
-        run: |
-          echo "registry=https://registry.npmjs.org" >> ~/.npmrc
-          echo "//registry.npmjs.org/:_authToken=${{ secrets.NPM_TOKEN }}" >> ~/.npmrc
-
-      - name: 🚀 Publish
-        if: steps.nightly.ouputs.RELEASE == true
-        run: npm run publish
-
-      - name: 🐱 Create GitHub release
-        if: steps.nightly.ouputs.RELEASE == true
-        uses: actions/create-release@v1
-        with:
-          draft: false
-          prerelease: true
-          release_name: v${{ steps.version.outputs.NEXT_VERSION }}
-          tag_name: v${{ steps.version.outputs.NEXT_VERSION }}
-        env:
-          # need this token in order to have it trigger the comment workflow
-          GITHUB_TOKEN: ${{ secrets.NIGHTLY_PAT }}
-
-  stable:
-    if: github.repository == 'remix-run/remix' && github.event.action == 'published' && github.event_name != 'schedule'
-    runs-on: ubuntu-latest
-
-=======
   manual:
     name: 📝 Manual Release
     if: |
@@ -97,266 +12,42 @@
       github.repository == 'remix-run/remix' &&
       !contains(github.ref, 'nightly')
     runs-on: ubuntu-latest
->>>>>>> 7492b9be
     steps:
-      - name: 🛑 Cancel Previous Runs
-        uses: styfle/cancel-workflow-action@0.9.1
+      - uses: actions/checkout@v3
 
-      - name: ⬇️ Checkout repo
-        uses: actions/checkout@v3
+      - run: echo "::set-output name=version::$(cat .nvmrc)"
+        id: nvmrc
 
-      - name: ⎔ Setup node
+      - name: Setup node
         uses: actions/setup-node@v3
         with:
-          node-version-file: ".nvmrc"
-          cache: "yarn"
+          node-version: "${{ steps.nvmrc.outputs.version }}"
 
-      - name: 📥 Install deps
-        # even though this is called "npm-install" it does use yarn to install
-        # because we have a yarn.lock and caches efficiently.
-        uses: bahmutov/npm-install@v1
+      - run: echo "::set-output name=dir::$(yarn cache dir)"
+        id: yarn-cache
 
-      - name: 🏗 Build
+      - name: Restore dependency cache
+        uses: actions/cache@v2
+        with:
+          path: "${{ steps.yarn-cache.outputs.dir }}"
+          key: ${{ runner.os }}-yarn-cache-${{ hashFiles('**/yarn.lock') }}
+          restore-keys: |
+            ${{ runner.os }}-yarn-cache-
+
+      - name: Install dependencies
+        run: yarn --frozen-lockfile
+
+      - name: Build
         run: yarn build
 
-      - name: 🔐 Setup npm auth
+      - name: Setup npm auth
         run: |
           echo "registry=https://registry.npmjs.org" >> ~/.npmrc
           echo "//registry.npmjs.org/:_authToken=${{ secrets.NPM_TOKEN }}" >> ~/.npmrc
 
-      - name: 🚀 Publish
+      - name: Publish
         run: npm run publish
 
-<<<<<<< HEAD
-  arc_deploy:
-    name: Architect Deploy
-    needs: [stable]
-    if: github.repository == 'remix-run/remix'
-    runs-on: ubuntu-latest
-    steps:
-      - name: 🛑 Cancel Previous Runs
-        uses: styfle/cancel-workflow-action@0.9.1
-
-      - name: ⬇️ Checkout repo
-        uses: actions/checkout@v3
-
-      - name: ⎔ Setup node
-        uses: actions/setup-node@v3
-        with:
-          node-version-file: ".nvmrc"
-          cache: "npm"
-          cache-dependency-path: ./scripts/deployment-test/package-lock.json
-
-      # some deployment targets require the latest version of npm
-      # TODO: remove this eventually when the default version we get
-      # is "latest" enough.
-      - name: 📦 Install latest version of npm
-        run: npm install -g npm@latest
-        working-directory: ./scripts/deployment-test
-
-      - name: 📥 Install deployment-test deps
-        uses: bahmutov/npm-install@v1
-        with:
-          working-directory: ./scripts/deployment-test
-
-      - name: 🚀 Deploy to Arc
-        run: node ./arc.mjs
-        working-directory: ./scripts/deployment-test
-        env:
-          CI: true
-          AWS_ACCESS_KEY_ID: ${{ secrets.TEST_AWS_ACCESS_KEY_ID }}
-          AWS_SECRET_ACCESS_KEY: ${{ secrets.TEST_AWS_SECRET_ACCESS_KEY }}
-
-  cf_pages_deploy:
-    name: "CF Pages Deploy"
-    needs: [stable]
-    if: github.repository == 'remix-run/remix'
-    runs-on: ubuntu-latest
-    steps:
-      - name: 🛑 Cancel Previous Runs
-        uses: styfle/cancel-workflow-action@0.9.1
-
-      - name: ⬇️ Checkout repo
-        uses: actions/checkout@v3
-
-      - name: ⎔ Setup node
-        uses: actions/setup-node@v3
-        with:
-          node-version-file: ".nvmrc"
-          cache: "npm"
-          cache-dependency-path: ./scripts/deployment-test/package-lock.json
-
-      # some deployment targets require the latest version of npm
-      # TODO: remove this eventually when the default version we get
-      # is "latest" enough.
-      - name: 📦 Install latest version of npm
-        run: npm install -g npm@latest
-        working-directory: ./scripts/deployment-test
-
-      - name: 📥 Install deployment-test deps
-        uses: bahmutov/npm-install@v1
-        with:
-          working-directory: ./scripts/deployment-test
-
-      - name: 🚀 Deploy to Cloudflare Pages
-        run: node ./cf-pages.mjs
-        working-directory: ./scripts/deployment-test
-        env:
-          CF_ACCOUNT_ID: ${{ secrets.TEST_CF_ACCOUNT_ID }}
-          CF_GLOBAL_API_KEY: ${{ secrets.TEST_CF_GLOBAL_API_KEY }}
-          CF_EMAIL: ${{ secrets.TEST_CF_EMAIL }}
-          GITHUB_TOKEN: ${{ secrets.TEST_CF_GITHUB_TOKEN }}
-
-  cf_workers_deploy:
-    name: "CF Workers Deploy"
-    needs: [stable]
-    if: github.repository == 'remix-run/remix'
-    runs-on: ubuntu-latest
-    steps:
-      - name: 🛑 Cancel Previous Runs
-        uses: styfle/cancel-workflow-action@0.9.1
-
-      - name: ⬇️ Checkout repo
-        uses: actions/checkout@v3
-
-      - name: ⎔ Setup node
-        uses: actions/setup-node@v3
-        with:
-          node-version-file: ".nvmrc"
-          cache: "npm"
-          cache-dependency-path: ./scripts/deployment-test/package-lock.json
-
-      # some deployment targets require the latest version of npm
-      # TODO: remove this eventually when the default version we get
-      # is "latest" enough.
-      - name: 📦 Install latest version of npm
-        run: npm install -g npm@latest
-        working-directory: ./scripts/deployment-test
-
-      - name: 📥 Install deployment-test deps
-        uses: bahmutov/npm-install@v1
-        with:
-          working-directory: ./scripts/deployment-test
-
-      - name: 🚀 Deploy to Cloudflare Workers
-        run: node ./cf-workers.mjs
-        working-directory: ./scripts/deployment-test
-        env:
-          CF_ACCOUNT_ID: ${{ secrets.TEST_CF_ACCOUNT_ID }}
-          CF_API_TOKEN: ${{ secrets.TEST_CF_API_TOKEN }}
-
-  fly_deploy:
-    name: "Fly Deploy"
-    needs: [stable]
-    if: github.repository == 'remix-run/remix'
-    runs-on: ubuntu-latest
-    steps:
-      - name: 🛑 Cancel Previous Runs
-        uses: styfle/cancel-workflow-action@0.9.1
-
-      - name: ⬇️ Checkout repo
-        uses: actions/checkout@v3
-
-      - name: ⎔ Setup node
-        uses: actions/setup-node@v3
-        with:
-          node-version-file: ".nvmrc"
-          cache: "npm"
-          cache-dependency-path: ./scripts/deployment-test/package-lock.json
-
-      # some deployment targets require the latest version of npm
-      # TODO: remove this eventually when the default version we get
-      # is "latest" enough.
-      - name: 📦 Install latest version of npm
-        run: npm install -g npm@latest
-        working-directory: ./scripts/deployment-test
-
-      - name: 📥 Install deployment-test deps
-        uses: bahmutov/npm-install@v1
-        with:
-          working-directory: ./scripts/deployment-test
-
-      - name: 🎈 Install the Fly CLI
-        run: curl -L https://fly.io/install.sh | FLYCTL_INSTALL=/usr/local sh
-
-      - name: 🚀 Deploy to Fly
-        run: node ./fly.mjs
-        working-directory: ./scripts/deployment-test
-        env:
-          FLY_API_TOKEN: ${{ secrets.TEST_FLY_TOKEN }}
-
-  netlify_deploy:
-    name: "Netlify Deploy"
-    needs: [stable]
-    if: github.repository == 'remix-run/remix'
-    runs-on: ubuntu-latest
-    steps:
-      - name: 🛑 Cancel Previous Runs
-        uses: styfle/cancel-workflow-action@0.9.1
-
-      - name: ⬇️ Checkout repo
-        uses: actions/checkout@v3
-
-      - name: ⎔ Setup node
-        uses: actions/setup-node@v3
-        with:
-          node-version-file: ".nvmrc"
-          cache: "npm"
-          cache-dependency-path: ./scripts/deployment-test/package-lock.json
-
-      # some deployment targets require the latest version of npm
-      # TODO: remove this eventually when the default version we get
-      # is "latest" enough.
-      - name: 📦 Install latest version of npm
-        run: npm install -g npm@latest
-        working-directory: ./scripts/deployment-test
-
-      - name: 📥 Install deployment-test deps
-        uses: bahmutov/npm-install@v1
-        with:
-          working-directory: ./scripts/deployment-test
-
-      - name: 🚀 Deploy to Netlify
-        run: node ./netlify.mjs
-        working-directory: ./scripts/deployment-test
-        env:
-          NETLIFY_AUTH_TOKEN: ${{ secrets.TEST_NETLIFY_TOKEN }}
-
-  vercel_deploy:
-    name: "Vercel Deploy"
-    needs: [stable]
-    if: github.repository == 'remix-run/remix'
-    runs-on: ubuntu-latest
-    steps:
-      - name: 🛑 Cancel Previous Runs
-        uses: styfle/cancel-workflow-action@0.9.1
-
-      - name: ⬇️ Checkout repo
-        uses: actions/checkout@v3
-
-      - name: ⎔ Setup node
-        uses: actions/setup-node@v3
-        with:
-          node-version-file: ".nvmrc"
-          cache: "npm"
-          cache-dependency-path: ./scripts/deployment-test/package-lock.json
-
-      # some deployment targets require the latest version of npm
-      # TODO: remove this eventually when the default version we get
-      # is "latest" enough.
-      - name: 📦 Install latest version of npm
-        run: npm install -g npm@latest
-        working-directory: ./scripts/deployment-test
-
-      - name: 📥 Install deployment-test deps
-        uses: bahmutov/npm-install@v1
-        with:
-          working-directory: ./scripts/deployment-test
-
-      - name: 🚀 Deploy to Vercel
-        run: node ./vercel.mjs
-        working-directory: ./scripts/deployment-test
-=======
   comment:
     needs: [manual]
     name: Comment on Issues and PRs
@@ -364,7 +55,6 @@
     runs-on: ubuntu-latest
     steps:
       - name: 🛴 Kick of comment and deployment test workflows
->>>>>>> 7492b9be
         env:
           GITHUB_TOKEN: ${{ secrets.GITHUB_TOKEN }}
           EVENT_TYPE: release
