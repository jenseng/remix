--- conflicted
+++ resolved
@@ -15,11 +15,8 @@
 - Add base64 encoding primitives to node globals (atob and btoa)
 - Adds and improves testing around node adapters
 - Fixes the ability to set multiple Set-Cookie headers
-<<<<<<< HEAD
+- Adds a Netlify adapter and starter template
 - Adds an Azure adapter and starter template
-=======
-- Adds a Netlify adapter and starter template
->>>>>>> 10e78ac5
 
 This is a history of changes to [Remix](https://remix.run).
 
