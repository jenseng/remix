--- conflicted
+++ resolved
@@ -33,16 +33,6 @@
   fields?: { loginType: string; username: string; password: string };
 };
 
-<<<<<<< HEAD
-export const action: ActionFunction = async ({
-  request,
-}): Promise<Response | ActionData> => {
-  const form = await request.formData();
-  const loginType = form.get("loginType");
-  const username = form.get("username");
-  const password = form.get("password");
-  const redirectTo = form.get("redirectTo") || "/jokes";
-=======
 /**
  * This helper function gives us typechecking for our ActionData return
  * statements, while still returning the accurate HTTP status, 400 Bad Request,
@@ -50,13 +40,12 @@
  */
 const badRequest = (data: ActionData) => json(data, { status: 400 });
 
-export let action: ActionFunction = async ({ request }) => {
-  let form = await request.formData();
-  let loginType = form.get("loginType");
-  let username = form.get("username");
-  let password = form.get("password");
-  let redirectTo = form.get("redirectTo") || "/jokes";
->>>>>>> f5a551ee
+export const action: ActionFunction = async ({ request }) => {
+  const form = await request.formData();
+  const loginType = form.get("loginType");
+  const username = form.get("username");
+  const password = form.get("password");
+  const redirectTo = form.get("redirectTo") || "/jokes";
   if (
     typeof loginType !== "string" ||
     typeof username !== "string" ||
@@ -110,13 +99,8 @@
 };
 
 export default function Login() {
-<<<<<<< HEAD
   const actionData = useActionData<ActionData | undefined>();
   const [searchParams] = useSearchParams();
-=======
-  let actionData = useActionData<ActionData>();
-  let [searchParams] = useSearchParams();
->>>>>>> f5a551ee
   return (
     <div className="container">
       <div className="content" data-light="">
