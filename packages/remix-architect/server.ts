--- conflicted
+++ resolved
@@ -1,21 +1,14 @@
-<<<<<<< HEAD
 import { URL } from "url";
-import type { ServerBuild, AppLoadContext } from "@remix-run/node";
 import {
-  Headers,
-  Request,
-  createRequestHandler as createRemixRequestHandler
+  Headers as NodeHeaders,
+  Request as NodeRequest,
+  formatServerError
 } from "@remix-run/node";
 import {
   APIGatewayProxyEventHeaders,
   APIGatewayProxyEventV2,
   APIGatewayProxyHandlerV2
 } from "aws-lambda";
-=======
-import type {
-  Request as ArcRequest,
-  Response as ArcResponse
-} from "@architect/functions";
 import type {
   AppLoadContext,
   ServerBuild,
@@ -23,8 +16,6 @@
 } from "@remix-run/server-runtime";
 import { createRequestHandler as createRemixRequestHandler } from "@remix-run/server-runtime";
 import type { Response as NodeResponse } from "@remix-run/node";
-import { Request as NodeRequest, formatServerError } from "@remix-run/node";
->>>>>>> a8bcc1fa
 
 /**
  * A function that returns the value to use as `context` in route `loader` and
@@ -51,14 +42,9 @@
   build: ServerBuild;
   getLoadContext: GetLoadContextFunction;
   mode?: string;
-<<<<<<< HEAD
 }): APIGatewayProxyHandlerV2 {
-  let handleRequest = createRemixRequestHandler(build, mode);
-=======
-}) {
   let platform: ServerPlatform = { formatServerError };
   let handleRequest = createRemixRequestHandler(build, platform, mode);
->>>>>>> a8bcc1fa
 
   return async (event, _context) => {
     let request = createRemixRequest(event);
@@ -94,12 +80,11 @@
   };
 }
 
-<<<<<<< HEAD
 export function createRemixHeaders(
   requestHeaders: APIGatewayProxyEventHeaders,
   requestCookies?: string[]
-): Headers {
-  let headers = new Headers();
+): NodeHeaders {
+  let headers = new NodeHeaders();
 
   for (let [header, value] of Object.entries(requestHeaders)) {
     if (value) {
@@ -116,27 +101,15 @@
   return headers;
 }
 
-export function createRemixRequest(event: APIGatewayProxyEventV2): Request {
+export function createRemixRequest(event: APIGatewayProxyEventV2): NodeRequest {
   let host = event.headers["x-forwarded-host"] || event.headers.host;
   let proto = event.requestContext.http.protocol || "https";
   let search = event.rawQueryString.length ? `?${event.rawQueryString}` : "";
   let url = new URL(event.rawPath + search, `${proto}://${host}`);
 
-  return new Request(url.toString(), {
+  return new NodeRequest(url.toString(), {
     method: event.requestContext.http.method,
     headers: createRemixHeaders(event.headers, event.cookies),
-=======
-function createRemixRequest(req: ArcRequest): NodeRequest {
-  let host = req.headers["x-forwarded-host"] || req.headers.host;
-  let search = req.rawQueryString.length ? "?" + req.rawQueryString : "";
-  let url = new URL(req.rawPath + search, `https://${host}`);
-
-  return new NodeRequest(url.toString(), {
-    method: req.requestContext.http.method,
-    headers: req.cookies
-      ? { ...req.headers, Cookie: req.cookies.join(";") }
-      : req.headers,
->>>>>>> a8bcc1fa
     body:
       event.body && event.isBase64Encoded
         ? Buffer.from(event.body, "base64").toString()
