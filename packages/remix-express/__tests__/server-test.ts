import express from "express";
import supertest from "supertest";
<<<<<<< HEAD
import { Response, Headers } from "@remix-run/node";
import { createRequestHandler as createRemixRequestHandler } from "@remix-run/node/server";
import { createRequest } from "node-mocks-http";

import {
  createRemixHeaders,
  createRemixRequest,
  createRequestHandler
} from "../server";
=======

import { createRequestHandler } from "../server";

import { createRequestHandler as createRemixRequestHandler } from "@remix-run/server-runtime";
>>>>>>> a8bcc1fa

// We don't want to test that the remix server works here (that's what the
// puppetteer tests do), we just want to test the express adapter
jest.mock("@remix-run/server-runtime/server");
let mockedCreateRequestHandler = createRemixRequestHandler as jest.MockedFunction<
  typeof createRemixRequestHandler
>;

function createApp() {
  let app = express();

  app.all(
    "*",
    createRequestHandler({
      // We don't have a real app to test, but it doesn't matter. We
      // won't ever call through to the real createRequestHandler
      build: undefined
    })
  );

  return app;
}

describe("express createRequestHandler", () => {
  describe("basic requests", () => {
    afterEach(() => {
      mockedCreateRequestHandler.mockReset();
    });

    afterAll(() => {
      jest.restoreAllMocks();
    });

    it("handles requests", async () => {
      mockedCreateRequestHandler.mockImplementation(() => async req => {
        return new Response(`URL: ${new URL(req.url).pathname}`);
      });

      let request = supertest(createApp());
      let res = await request.get("/foo/bar");

      expect(res.status).toBe(200);
      expect(res.text).toBe("URL: /foo/bar");
      expect(res.headers["x-powered-by"]).toBe("Express");
    });

    it("handles status codes", async () => {
      mockedCreateRequestHandler.mockImplementation(() => async () => {
        return new Response("", { status: 204 });
      });

      let request = supertest(createApp());
      let res = await request.get("/");

      expect(res.status).toBe(204);
    });

    it("sets headers", async () => {
      mockedCreateRequestHandler.mockImplementation(() => async () => {
        const headers = new Headers({ "X-Time-Of-Year": "most wonderful" });
        headers.append(
          "Set-Cookie",
          "first=one; Expires=0; Path=/; HttpOnly; Secure; SameSite=Lax"
        );
        headers.append(
          "Set-Cookie",
          "second=two; MaxAge=1209600; Path=/; HttpOnly; Secure; SameSite=Lax"
        );
        headers.append(
          "Set-Cookie",
          "third=three; Expires=Wed, 21 Oct 2015 07:28:00 GMT; Path=/; HttpOnly; Secure; SameSite=Lax"
        );
        return new Response("", { headers });
      });

      let request = supertest(createApp());
      let res = await request.get("/");

      expect(res.headers["x-time-of-year"]).toBe("most wonderful");
      expect(res.headers["set-cookie"]).toEqual([
        "first=one; Expires=0; Path=/; HttpOnly; Secure; SameSite=Lax",
        "second=two; MaxAge=1209600; Path=/; HttpOnly; Secure; SameSite=Lax",
        "third=three; Expires=Wed, 21 Oct 2015 07:28:00 GMT; Path=/; HttpOnly; Secure; SameSite=Lax"
      ]);
    });
  });
});

describe("express createRemixHeaders", () => {
  describe("creates fetch headers from express headers", () => {
    it("handles empty headers", () => {
      expect(createRemixHeaders({})).toMatchInlineSnapshot(`
        Headers {
          Symbol(map): Object {},
        }
      `);
    });

    it("handles simple headers", () => {
      expect(createRemixHeaders({ "x-foo": "bar" })).toMatchInlineSnapshot(`
        Headers {
          Symbol(map): Object {
            "x-foo": Array [
              "bar",
            ],
          },
        }
      `);
    });

    it("handles multiple headers", () => {
      expect(createRemixHeaders({ "x-foo": "bar", "x-bar": "baz" }))
        .toMatchInlineSnapshot(`
        Headers {
          Symbol(map): Object {
            "x-bar": Array [
              "baz",
            ],
            "x-foo": Array [
              "bar",
            ],
          },
        }
      `);
    });

    it("handles headers with multiple values", () => {
      expect(createRemixHeaders({ "x-foo": "bar, baz" }))
        .toMatchInlineSnapshot(`
        Headers {
          Symbol(map): Object {
            "x-foo": Array [
              "bar, baz",
            ],
          },
        }
      `);
    });

    it("handles headers with multiple values and multiple headers", () => {
      expect(createRemixHeaders({ "x-foo": "bar, baz", "x-bar": "baz" }))
        .toMatchInlineSnapshot(`
        Headers {
          Symbol(map): Object {
            "x-bar": Array [
              "baz",
            ],
            "x-foo": Array [
              "bar, baz",
            ],
          },
        }
      `);
    });

    it("handles multiple set-cookie headers", () => {
      expect(
        createRemixHeaders({
          "set-cookie": [
            "__session=some_value; Path=/; Secure; HttpOnly; MaxAge=7200; SameSite=Lax",
            "__other=some_other_value; Path=/; Secure; HttpOnly; MaxAge=3600; SameSite=Lax"
          ]
        })
      ).toMatchInlineSnapshot(`
        Headers {
          Symbol(map): Object {
            "set-cookie": Array [
              "__session=some_value; Path=/; Secure; HttpOnly; MaxAge=7200; SameSite=Lax",
              "__other=some_other_value; Path=/; Secure; HttpOnly; MaxAge=3600; SameSite=Lax",
            ],
          },
        }
      `);
    });
  });
});

describe("express createRemixRequest", () => {
  it("creates a request with the correct headers", async () => {
    const expressRequest = createRequest({
      url: "/foo/bar",
      method: "GET",
      protocol: "http",
      hostname: "localhost",
      headers: {
        "Cache-Control": "max-age=300, s-maxage=3600",
        Host: "localhost:3000"
      }
    });

    expect(createRemixRequest(expressRequest)).toMatchInlineSnapshot(`
      Request {
        "agent": undefined,
        "compress": true,
        "counter": 0,
        "follow": 20,
        "size": 0,
        "timeout": 0,
        Symbol(Body internals): Object {
          "body": null,
          "disturbed": false,
          "error": null,
        },
        Symbol(Request internals): Object {
          "headers": Headers {
            Symbol(map): Object {
              "cache-control": Array [
                "max-age=300, s-maxage=3600",
              ],
              "host": Array [
                "localhost:3000",
              ],
            },
          },
          "method": "GET",
          "parsedURL": Url {
            "auth": null,
            "hash": null,
            "host": "localhost:3000",
            "hostname": "localhost",
            "href": "http://localhost:3000/foo/bar",
            "path": "/foo/bar",
            "pathname": "/foo/bar",
            "port": "3000",
            "protocol": "http:",
            "query": null,
            "search": null,
            "slashes": true,
          },
          "redirect": "follow",
          "signal": null,
        },
      }
    `);
  });
});<|MERGE_RESOLUTION|>--- conflicted
+++ resolved
@@ -1,8 +1,6 @@
 import express from "express";
 import supertest from "supertest";
-<<<<<<< HEAD
 import { Response, Headers } from "@remix-run/node";
-import { createRequestHandler as createRemixRequestHandler } from "@remix-run/node/server";
 import { createRequest } from "node-mocks-http";
 
 import {
@@ -10,12 +8,8 @@
   createRemixRequest,
   createRequestHandler
 } from "../server";
-=======
-
-import { createRequestHandler } from "../server";
 
 import { createRequestHandler as createRemixRequestHandler } from "@remix-run/server-runtime";
->>>>>>> a8bcc1fa
 
 // We don't want to test that the remix server works here (that's what the
 // puppetteer tests do), we just want to test the express adapter
