--- conflicted
+++ resolved
@@ -60,24 +60,12 @@
   };
 }
 
-<<<<<<< HEAD
 export function createRemixHeaders(
-  requestHeaders: NowRequest["headers"]
-): Headers {
-  let headers = new Headers();
+  requestHeaders: VercelRequest["headers"]
+): NodeHeaders {
+  let headers = new NodeHeaders();
   for (let key in requestHeaders) {
     let header = requestHeaders[key]!;
-=======
-function createRemixRequest(req: VercelRequest): NodeRequest {
-  let host = req.headers["x-forwarded-host"] || req.headers["host"];
-  // doesn't seem to be available on their req object!
-  let protocol = req.headers["x-forwarded-proto"] || "https";
-  let url = new URL(req.url!, `${protocol}://${host}`);
-
-  let headers = new NodeHeaders();
-  for (let key in req.headers) {
-    let header = req.headers[key]!;
->>>>>>> a8bcc1fa
     // set-cookie is an array (maybe others)
     if (Array.isArray(header)) {
       for (let value of header) {
@@ -88,24 +76,18 @@
     }
   }
 
-<<<<<<< HEAD
   return headers;
 }
 
-export function createRemixRequest(req: NowRequest): Request {
+export function createRemixRequest(req: VercelRequest): NodeRequest {
   let host = req.headers["x-forwarded-host"] || req.headers["host"];
   // doesn't seem to be available on their req object!
   let protocol = req.headers["x-forwarded-proto"] || "https";
   let url = new URL(req.url!, `${protocol}://${host}`);
 
-  let init: RequestInit = {
+  let init: NodeRequestInit = {
     method: req.method,
     headers: createRemixHeaders(req.headers)
-=======
-  let init: NodeRequestInit = {
-    method: req.method,
-    headers
->>>>>>> a8bcc1fa
   };
 
   if (req.method !== "GET" && req.method !== "HEAD") {
@@ -115,12 +97,7 @@
   return new NodeRequest(url.toString(), init);
 }
 
-<<<<<<< HEAD
-function sendRemixResponse(res: NowResponse, response: Response): void {
-=======
 function sendRemixResponse(res: VercelResponse, response: NodeResponse): void {
-  res.status(response.status);
-
   let arrays = new Map();
   for (let [key, value] of response.headers.entries()) {
     if (arrays.has(key)) {
@@ -133,7 +110,6 @@
     }
   }
 
->>>>>>> a8bcc1fa
   if (Buffer.isBuffer(response.body)) {
     return res
       .writeHead(response.status, response.headers.raw())
